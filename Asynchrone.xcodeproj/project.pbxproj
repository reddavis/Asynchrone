--- conflicted
+++ resolved
@@ -35,14 +35,9 @@
 		A45E0F742781B978006B64E1 /* ReplaceErrorAsyncSequence.swift in Sources */ = {isa = PBXBuildFile; fileRef = A45E0F732781B978006B64E1 /* ReplaceErrorAsyncSequence.swift */; };
 		A45E0F762781BDB1006B64E1 /* ReplaceErrorAsyncSequenceTests.swift in Sources */ = {isa = PBXBuildFile; fileRef = A45E0F752781BDB1006B64E1 /* ReplaceErrorAsyncSequenceTests.swift */; };
 		A45E0F782781C8C4006B64E1 /* TestError.swift in Sources */ = {isa = PBXBuildFile; fileRef = A45E0F772781C8C4006B64E1 /* TestError.swift */; };
-<<<<<<< HEAD
 		A47BE66127C7D9280011ECE6 /* DelayAsyncSequence.swift in Sources */ = {isa = PBXBuildFile; fileRef = A47BE66027C7D9280011ECE6 /* DelayAsyncSequence.swift */; };
 		A47BE66327C7E6CD0011ECE6 /* DelayAsyncSequenceTests.swift in Sources */ = {isa = PBXBuildFile; fileRef = A47BE66227C7E6CD0011ECE6 /* DelayAsyncSequenceTests.swift */; };
-		A4C361AF276A5EF200511525 /* Asynchrone.docc in Sources */ = {isa = PBXBuildFile; fileRef = A4C361AE276A5EF200511525 /* Asynchrone.docc */; };
-		A4C361B5276A5EF200511525 /* Asynchrone.framework in Frameworks */ = {isa = PBXBuildFile; fileRef = A4C361AA276A5EF200511525 /* Asynchrone.framework */; };
-=======
-		A47BE66527C8D5F30011ECE6 /* Asynchrone.framework in Frameworks */ = {isa = PBXBuildFile; fileRef = A4C361AA276A5EF200511525 /* Asynchrone.framework */; };
->>>>>>> c2e2d795
+		A47BE66627C8FA0A0011ECE6 /* Asynchrone.framework in Frameworks */ = {isa = PBXBuildFile; fileRef = A4C361AA276A5EF200511525 /* Asynchrone.framework */; };
 		A4C361BB276A5EF200511525 /* Asynchrone.h in Headers */ = {isa = PBXBuildFile; fileRef = A4C361AD276A5EF200511525 /* Asynchrone.h */; settings = {ATTRIBUTES = (Public, ); }; };
 		A4C361C7276A603B00511525 /* AsyncStream+Extension.swift in Sources */ = {isa = PBXBuildFile; fileRef = A4C361C6276A603B00511525 /* AsyncStream+Extension.swift */; };
 		A4C361CF276A68BF00511525 /* RemoveDuplicatesAsyncSequence.swift in Sources */ = {isa = PBXBuildFile; fileRef = A4C361CE276A68BF00511525 /* RemoveDuplicatesAsyncSequence.swift */; };
@@ -131,7 +126,7 @@
 			isa = PBXFrameworksBuildPhase;
 			buildActionMask = 2147483647;
 			files = (
-				A47BE66527C8D5F30011ECE6 /* Asynchrone.framework in Frameworks */,
+				A47BE66627C8FA0A0011ECE6 /* Asynchrone.framework in Frameworks */,
 			);
 			runOnlyForDeploymentPostprocessing = 0;
 		};
@@ -435,11 +430,7 @@
 				A45E0EC72774E50A006B64E1 /* AnyAsyncSequenceable.swift in Sources */,
 				A40B6E4C278CA97700CA6502 /* Task+Extension.swift in Sources */,
 				A4C361DF2770984700511525 /* AsyncThrowingStream+Extension.swift in Sources */,
-<<<<<<< HEAD
-				A4C361AF276A5EF200511525 /* Asynchrone.docc in Sources */,
 				A47BE66127C7D9280011ECE6 /* DelayAsyncSequence.swift in Sources */,
-=======
->>>>>>> c2e2d795
 				A4C361E42770E52B00511525 /* Merge3AsyncSequence.swift in Sources */,
 				A4C361CF276A68BF00511525 /* RemoveDuplicatesAsyncSequence.swift in Sources */,
 				A4C361D3276BB14300511525 /* CombineLatestAsyncSequence.swift in Sources */,
