import Foundation

/// A async sequence that emits elements only after a specified time interval elapses between emissions.
///
/// Use `DebounceAsyncSequence` async sequence to control the number of values and time between
/// delivery of values from the base async sequence. This async sequence is useful to process bursty
/// or high-volume async sequences where you need to reduce the number of elements emitted to a rate you specify.
///
/// HT to [swift-async-algorithms](https://github.com/apple/swift-async-algorithms) for helping
/// realise my woes of rethrows.
///
/// ```swift
/// let sequence = AsyncStream<Int> { continuation in
///     continuation.yield(0)
///     try? await Task.sleep(seconds: 0.1)
///     continuation.yield(1)
///     try? await Task.sleep(seconds: 0.1)
///     continuation.yield(2)
///     continuation.yield(3)
///     continuation.yield(4)
///     continuation.yield(5)
///     try? await Task.sleep(seconds: 0.1)
///     continuation.finish()
/// }
///
/// for element in try await sequence.debounce(for: 0.1) {
///     print(element)
/// }
///
/// // Prints:
/// // 0
/// // 1
/// // 5
/// ```
public struct DebounceAsyncSequence<T: AsyncSequence>: AsyncSequence {
    /// The kind of elements streamed.
    public typealias Element = T.Element

    // Private
    private var base: T
    private var dueTime: TimeInterval

    // MARK: Initialization

    /// Creates an async sequence that emits elements only after a specified time interval elapses between emissions.
    /// - Parameters:
    ///   - base: The async sequence in which this sequence receives it's elements.
    ///   - dueTime: The amount of time the async sequence should wait before emitting an element.
    public init(
        _ base: T,
        dueTime: TimeInterval
    ) {
        self.base = base
        self.dueTime = dueTime
    }
    
    // MARK: AsyncSequence
    
    /// Creates an async iterator that emits elements of this async sequence.
    /// - Returns: An instance that conforms to `AsyncIteratorProtocol`.
    public func makeAsyncIterator() -> Iterator {
        Iterator(base: self.base.makeAsyncIterator(), dueTime: self.dueTime)
    }
}

// MARK: Iterator

extension DebounceAsyncSequence {
    public struct Iterator: AsyncIteratorProtocol {
        private var base: T.AsyncIterator
        private var dueTime: TimeInterval
        private var resultTask: Task<RaceResult, Never>?
        
        // MARK: Initialization
        
        init(
            base: T.AsyncIterator,
            dueTime: TimeInterval
        ) {
            self.base = base
            self.dueTime = dueTime
        }
                
        // MARK: AsyncIteratorProtocol
        
        public mutating func next() async rethrows -> Element? {
            var lastResult: Result<Element?, Error>?
            var lastEmission: Date = .init()
            
            while true {
                let resultTask = self.resultTask ?? Task<RaceResult, Never> { [base] in
                    var iterator = base
                    do {
                        let value = try await iterator.next()
                        return .winner(.success(value), iterator: iterator)
                    } catch {
                        return .winner(.failure(error), iterator: iterator)
                    }
                }
                self.resultTask = nil
                
                lastEmission = Date()
                let delay = UInt64(self.dueTime - Date().timeIntervalSince(lastEmission)) * 1_000_000_000
                let sleep = Task<RaceResult, Never> {
                    try? await Task.sleep(nanoseconds: delay)
                    return .sleep
                }
                
                let tasks = [resultTask, sleep]
                let firstTask = await { () async -> Task<RaceResult, Never> in
                    let raceCoordinator = TaskRaceCoodinator<RaceResult, Never>()
                    return await withTaskCancellationHandler(
                        operation: {
                            await withCheckedContinuation { continuation in
                                for task in tasks {
                                    Task<Void, Never> {
                                        _ = await task.result
                                        if await raceCoordinator.isFirstToCrossLine(task) {
                                            continuation.resume(returning: task)
                                        }
                                    }
                                }
                            }
                        },
                        onCancel: {
                            for task in tasks {
                                task.cancel()
                            }
                        }
                    )
                }()
                
                switch await firstTask.value {
                case .winner(let result, let iterator):
                    lastResult = result
                    lastEmission = Date()
                    self.base = iterator
                    
                    switch result {
                    case .success(let value):
                        // Base sequence has reached it's end.
                        if value == nil {
                            return nil
                        }
                    case .failure:
                        try result._rethrowError()
                    }
                case .sleep:
                    self.resultTask = resultTask
                    
<<<<<<< HEAD
=======
                    //
>>>>>>> a6e759c9
                    if let result = lastResult {
                        return try result._rethrowGet()
                    }
                }
            }
        }
    }
}

// MARK: Race result

extension DebounceAsyncSequence.Iterator {
    fileprivate enum RaceResult {
        case winner(Result<Element?, Error>, iterator: T.AsyncIterator)
        case sleep
    }
}

// MARK: Task race coordinator

fileprivate actor TaskRaceCoodinator<Success, Failure: Error>  {
    private var winner: Task<Success, Failure>?
    
    func isFirstToCrossLine(_ task: Task<Success, Failure>) -> Bool {
        guard self.winner == nil else { return false }
        self.winner = task
        return true
    }
}

// MARK: Debounce

extension AsyncSequence {
    /// Emits elements only after a specified time interval elapses between emissions.
    ///
    /// Use the `debounce` operator to control the number of values and time between
    /// delivery of values from the base async sequence. This operator is useful to process bursty
    /// or high-volume async sequences where you need to reduce the number of elements emitted to a rate you specify.
    ///
    /// ```swift
    /// let sequence = AsyncStream<Int> { continuation in
    ///     continuation.yield(0)
    ///     try? await Task.sleep(seconds: 0.1)
    ///     continuation.yield(1)
    ///     try? await Task.sleep(seconds: 0.1)
    ///     continuation.yield(2)
    ///     continuation.yield(3)
    ///     continuation.yield(4)
    ///     continuation.yield(5)
    ///     try? await Task.sleep(seconds: 0.1)
    ///     continuation.finish()
    /// }
    ///
    /// for element in try await sequence.debounce(for: 0.1) {
    ///     print(element)
    /// }
    ///
    /// // Prints:
    /// // 0
    /// // 1
    /// // 5
    /// ```
    /// - Parameters:
    ///   - base: The async sequence in which this sequence receives it's elements.
    ///   - dueTime: The amount of time the async sequence should wait before emitting an element.
    /// - Returns: A `DebounceAsyncSequence` instance.
    public func debounce(for dueTime: TimeInterval) -> DebounceAsyncSequence<Self> {
        .init(self, dueTime: dueTime)
    }
}<|MERGE_RESOLUTION|>--- conflicted
+++ resolved
@@ -147,11 +147,6 @@
                     }
                 case .sleep:
                     self.resultTask = resultTask
-                    
-<<<<<<< HEAD
-=======
-                    //
->>>>>>> a6e759c9
                     if let result = lastResult {
                         return try result._rethrowGet()
                     }
